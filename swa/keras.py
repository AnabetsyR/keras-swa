""" Keras SWA: callback utility for performing stochastic weight averaging (SWA).
"""

import keras.backend as K
from keras.callbacks import Callback
from keras.layers import BatchNormalization

class SWA(Callback):
    """ Stochastic Weight Averging.

    # Paper
        title: Averaging Weights Leads to Wider Optima and Better Generalization
        link: https://arxiv.org/abs/1803.05407

    # Arguments
        start_epoch:   integer, epoch when swa should start.
        lr_schedule:   string, type of learning rate schedule.
        swa_lr:        float, learning rate for swa.
        swa_lr2:       float, upper bound of cyclic learning rate.
        swa_freq:      integer, length of learning rate cycle.
        batch_size     integer, batch size (for batch norm with generator)
        verbose:       integer, verbosity mode, 0 or 1.
    """
    def __init__(self,
                 start_epoch,
                 lr_schedule='manual',
                 swa_lr=0.001,
                 swa_lr2=None,
                 swa_freq=1,
                 batch_size=None,
                 verbose=0):

        super(SWA, self).__init__()
        self.start_epoch = start_epoch - 1
        self.lr_schedule = lr_schedule
        self.swa_lr = swa_lr

        #if no user determined upper bound, make one based off of the lower bound
        self.swa_lr2 = (swa_lr2 if swa_lr2 != None else 10*swa_lr)
        self.swa_freq = swa_freq
        self.batch_size = batch_size
        self.verbose = verbose

        if start_epoch < 2:
            raise ValueError('"swa_start" attribute cannot be lower than 2.')

        schedules = ['manual', 'constant', 'cyclic']

        if self.lr_schedule not in schedules:
            raise ValueError('"{}" is not a valid learning rate schedule'
                             .format(self.lr_schedule))

        if self.lr_schedule == 'cyclic' and self.swa_freq < 2:
            raise ValueError(
                '"swa_freq" must be higher than 1 for cyclic schedule.')

        if self.lr_schedule == 'cyclic' and self.swa_lr > self.swa_lr2:
            raise ValueError('"swa_lr" must be lower than "swa_lr2".')

    def on_train_begin(self, logs=None):

        #store LR data to be added to model.history object in on_train_end()
        self.lr_record = []
        self.epochs = self.params.get('epochs')

        if self.start_epoch >= self.epochs - 1:
            raise ValueError(
                '"swa_start" attribute must be lower than "epochs".')

        self.init_lr = K.get_value(self.model.optimizer.lr)

        if self.init_lr < self.swa_lr:
            raise ValueError(
                '"swa_lr" must be lower than rate set in optimizer.')

        self._check_batch_norm()

        if self.has_batch_norm and self.batch_size is None:
            raise ValueError('"batch_size" needs to be set for the Keras API for '
                             'models with batch normalization.')

    def on_epoch_begin(self, epoch, logs=None):

        self.current_epoch = epoch
        self._scheduler(epoch)

        #update lr each epoch for non-cyclic LR schedules
        if self.lr_schedule != 'cyclic':
            self._update_lr(epoch)

        if self.is_swa_start_epoch:
            self.swa_weights = self.model.get_weights()

            if self.verbose > 0:
                print('\nEpoch %05d: starting stochastic weight averaging'
                      % (epoch + 1))

        if self.is_batch_norm_epoch:
            self._set_swa_weights(epoch)

            if self.verbose > 0:
<<<<<<< HEAD
                print('\nResetting batch normalization layers. This may take a moment.')
=======
                print('\nEpoch %05d: reinitializing batch normalization layers' 
                    % (epoch + 1))
            
>>>>>>> fa24c090
            self._reset_batch_norm()

            if self.verbose > 0:
                print('\nEpoch %05d: running forward pass to adjust batch normalization'
                      % (epoch + 1))

    def on_batch_begin(self, batch, logs=None):

        #update LR each batch for cyclic LR schedule
        if self.lr_schedule == 'cyclic':
            self._update_lr(self.current_epoch, batch)

        if self.is_batch_norm_epoch:

            batch_size = self.batch_size
            momentum = batch_size / (batch*batch_size + batch_size)

            for layer in self.batch_norm_layers:
                layer.momentum = momentum

    def on_epoch_end(self, epoch, logs=None):
        
        if self.is_swa_start_epoch:
            self.swa_start_epoch = epoch

        if self.is_swa_epoch and not self.is_batch_norm_epoch:
            if self.verbose >0: 
                print('\nWeights being added to SWA.\n')
            self.swa_weights = self._average_weights(epoch)

    def on_train_end(self, logs=None):

        if not self.has_batch_norm:
            self._set_swa_weights(self.epochs)
        else:
            self._restore_batch_norm()
        
        for batch_lr in self.lr_record:
            self.model.history.history.setdefault('lr', []).append(batch_lr)

    def _scheduler(self, epoch):

        swa_epoch = (epoch - self.start_epoch)

        self.is_swa_epoch = epoch >= self.start_epoch and swa_epoch % self.swa_freq == 0
        self.is_swa_start_epoch = epoch == self.start_epoch
        self.is_batch_norm_epoch = epoch == self.epochs - 1 and self.has_batch_norm

    def _average_weights(self, epoch):

        return [(swa_w * (epoch - self.start_epoch) + w)
                / ((epoch - self.start_epoch) + 1)
                for swa_w, w in zip(self.swa_weights, self.model.get_weights())]

    def _update_lr(self, epoch, batch=None):

        if self.is_batch_norm_epoch:
            lr = 0
            K.set_value(self.model.optimizer.lr, lr)
        elif self.lr_schedule == 'constant':
            lr = self._constant_schedule(epoch)
            K.set_value(self.model.optimizer.lr, lr)
        elif self.lr_schedule == 'cyclic':
            lr = self._cyclic_schedule(epoch, batch)
            K.set_value(self.model.optimizer.lr, lr)
        self.lr_record.append(lr)

    def _constant_schedule(self, epoch):

        t = epoch / self.start_epoch
        lr_ratio = self.swa_lr / self.init_lr
        if t <= 0.5:
            factor = 1.0
        elif t <= 0.9:
            factor = 1.0 - (1.0 - lr_ratio) * (t - 0.5) / 0.4
        else:
            factor = lr_ratio
        return self.init_lr * factor

    def _cyclic_schedule(self, epoch, batch):
        """Designed after Section 3.1 of Averaging Weights Leads to
        Wider Optima and Better Generalization(https://arxiv.org/abs/1803.05407)
        """
        #steps are mini-batches per epoch, equal to training_samples / batch_size
        steps = self.params.get('steps') 

        swa_epoch = (epoch - self.start_epoch) % self.swa_freq
        cycle_length = self.swa_freq * steps

        i = (swa_epoch * steps) + (batch + 1) #batch 0 indexed, so need to add 1
        if epoch >= self.start_epoch:

            t = (((i-1) % cycle_length) + 1)/cycle_length
            return (1-t)*self.swa_lr2 + t*self.swa_lr
        else:
            return self._constant_schedule(epoch)

    def _set_swa_weights(self, epoch):

        self.model.set_weights(self.swa_weights)

        if self.verbose > 0:
            print('\nEpoch %05d: final model weights set to stochastic weight average'
                  % (epoch + 1))

    def _check_batch_norm(self):

        self.batch_norm_momentums = []
        self.batch_norm_layers = []
        self.has_batch_norm = False
        self.running_bn_epoch = False

        for layer in self.model.layers:
            if issubclass(layer.__class__, BatchNormalization):
                self.has_batch_norm = True
                self.batch_norm_momentums.append(layer.momentum)
                self.batch_norm_layers.append(layer)

        if self.verbose > 0 and self.has_batch_norm:
            print('Model uses batch normalization. SWA will require last epoch '
                  'to be a forward pass and will run with no learning rate')

    def _reset_batch_norm(self):

        for layer in self.batch_norm_layers:

<<<<<<< HEAD
            #to get properly initialized moving mean and moving variance weights
            #we initialize a new batch norm layer from the config of the existing
            #layer, build that layer, retrieve its moving mean and moving var weights
            #and then delete the layer
            new_batch_norm = BatchNormalization(**layer.get_config())
            new_batch_norm.build(layer.input_shape)
            new_gamma, new_beta, new_moving_mean, new_moving_var = new_batch_norm.get_weights()

            #now we can get rid of the new_batch_norm layer
            del new_batch_norm

            #get the trained gamma and beta from the layer
            trained_gamma, trained_beta, trained_moving_mean, trained_moving_var = layer.get_weights()

            #set weights
            layer.set_weights([trained_gamma, trained_beta,
                               new_moving_mean, new_moving_var])

            """layer.moving_mean = layer.add_weight(
                shape=shape,
                name='moving_mean',
                initializer=layer.moving_mean_initializer,
                trainable=layer.moving_mean.trainable)
            
            layer.moving_variance = layer.add_weight(
                shape=shape,
                name='moving_variance',
                initializer=layer.moving_variance_initializer,
                trainable=layer.moving_variance.trainable)"""

=======
            # to get properly initialized moving mean and moving variance weights
            # we initialize a new batch norm layer from the config of the existing
            # layer, build that layer, retrieve its reinitialized moving mean and 
            # moving var weights and then delete the layer
            new_batch_norm = BatchNormalization(**layer.get_config())
            new_batch_norm.build(layer.input_shape)
            _, _, new_moving_mean, new_moving_var = new_batch_norm.get_weights()

            # get rid of the new_batch_norm layer
            del new_batch_norm

            # get the trained gamma and beta from the current batch norm layer
            trained_gamma, trained_beta, _, _ = layer.get_weights()

            # set weights to trained gamma and beta, reinitialized mean and variance
            layer.set_weights([trained_gamma, trained_beta,
                               new_moving_mean, new_moving_var])
          
>>>>>>> fa24c090
    def _restore_batch_norm(self):

        for layer, momentum in zip(self.batch_norm_layers, self.batch_norm_momentums):
            layer.momentum = momentum<|MERGE_RESOLUTION|>--- conflicted
+++ resolved
@@ -99,13 +99,9 @@
             self._set_swa_weights(epoch)
 
             if self.verbose > 0:
-<<<<<<< HEAD
-                print('\nResetting batch normalization layers. This may take a moment.')
-=======
                 print('\nEpoch %05d: reinitializing batch normalization layers' 
                     % (epoch + 1))
             
->>>>>>> fa24c090
             self._reset_batch_norm()
 
             if self.verbose > 0:
@@ -232,38 +228,6 @@
 
         for layer in self.batch_norm_layers:
 
-<<<<<<< HEAD
-            #to get properly initialized moving mean and moving variance weights
-            #we initialize a new batch norm layer from the config of the existing
-            #layer, build that layer, retrieve its moving mean and moving var weights
-            #and then delete the layer
-            new_batch_norm = BatchNormalization(**layer.get_config())
-            new_batch_norm.build(layer.input_shape)
-            new_gamma, new_beta, new_moving_mean, new_moving_var = new_batch_norm.get_weights()
-
-            #now we can get rid of the new_batch_norm layer
-            del new_batch_norm
-
-            #get the trained gamma and beta from the layer
-            trained_gamma, trained_beta, trained_moving_mean, trained_moving_var = layer.get_weights()
-
-            #set weights
-            layer.set_weights([trained_gamma, trained_beta,
-                               new_moving_mean, new_moving_var])
-
-            """layer.moving_mean = layer.add_weight(
-                shape=shape,
-                name='moving_mean',
-                initializer=layer.moving_mean_initializer,
-                trainable=layer.moving_mean.trainable)
-            
-            layer.moving_variance = layer.add_weight(
-                shape=shape,
-                name='moving_variance',
-                initializer=layer.moving_variance_initializer,
-                trainable=layer.moving_variance.trainable)"""
-
-=======
             # to get properly initialized moving mean and moving variance weights
             # we initialize a new batch norm layer from the config of the existing
             # layer, build that layer, retrieve its reinitialized moving mean and 
@@ -282,7 +246,6 @@
             layer.set_weights([trained_gamma, trained_beta,
                                new_moving_mean, new_moving_var])
           
->>>>>>> fa24c090
     def _restore_batch_norm(self):
 
         for layer, momentum in zip(self.batch_norm_layers, self.batch_norm_momentums):

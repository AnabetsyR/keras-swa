""" Keras SWA: callback utility for performing stochastic weight averaging (SWA).
"""

import keras.backend as K
from keras.callbacks import Callback
from keras.layers import BatchNormalization

class SWA(Callback):
    """ Stochastic Weight Averging.

    # Paper
        title: Averaging Weights Leads to Wider Optima and Better Generalization
        link: https://arxiv.org/abs/1803.05407

    # Arguments
        start_epoch:   integer, epoch when swa should start.
        lr_schedule:   string, type of learning rate schedule.
        swa_lr:        float, learning rate for swa.
<<<<<<< HEAD
        swa_lr2:       float, upper bound of cyclic learning rate.
        swa_freq:      integer, length of learning rate cycle.
        verbose:       integer, verbosity mode, 0 or 1.
    """
    def __init__(self, 
                 start_epoch, 
                 lr_schedule=None, 
                 swa_lr=0.001, 
                 swa_lr2=0.003,
                 swa_freq=3,
                 verbose=0):
=======
        batch_size     integer, batch size (only needed with batch normalization)
        verbose:       integer, verbosity mode, 0 or 1.
    """
    def __init__(self, start_epoch, lr_schedule=None, swa_lr=0.001, batch_size=None, verbose=0):
>>>>>>> 4dee394a
        
        super(SWA, self).__init__()
        self.start_epoch = start_epoch - 1
        self.lr_schedule = lr_schedule
        self.swa_lr = swa_lr
<<<<<<< HEAD
        self.swa_lr2 = swa_lr2
        self.swa_freq = swa_freq
=======
        self.batch_size = batch_size
>>>>>>> 4dee394a
        self.verbose = verbose
        
        if start_epoch < 2:
            raise ValueError('"swa_start" attribute cannot be lower than 2.')
            
        schedules = ['none', 'constant', 'cyclic']
        
        if self.lr_schedule is None:
            self.lr_schedule = 'none'
        
        if self.lr_schedule not in schedules:
            raise ValueError('"{}" is not a valid learning rate schedule' \
                             .format(self.lr_schedule))

    def on_train_begin(self, logs=None):
        
        self.epochs = self.params.get('epochs')
        
        if self.start_epoch >= self.epochs - 1:
            raise ValueError('"swa_start" attribute must be lower than "epochs".')

        self.init_lr = K.get_value(self.model.optimizer.lr)

        if self.init_lr < self.swa_lr:
            raise ValueError('"swa_lr" must be lower than rate set in optimizer.')
            
        self._check_batch_norm()

        if self.has_batch_norm and self.batch_size is None:
            raise ValueError('"batch_size" needs to be set for the Keras API for '
                             'models with batch normalization.')

    def on_epoch_begin(self, epoch, logs=None):
        
        self._update_lr(epoch)

        if epoch == self.start_epoch:
            self.swa_weights = self.model.get_weights()

            if self.verbose > 0:
                print('Epoch %05d: starting stochastic weight averaging'
                      % (epoch + 1))
                
        if epoch == self.epochs - 1 and self.has_batch_norm:
            self._set_swa_weights(epoch)
            self._reset_batch_norm()
            self.running_bn_epoch = True
            
            if self.verbose > 0:
                print('\nEpoch %05d: running forward pass to adjust batch normalization'
                      % (self.epochs + 1))

    def on_batch_begin(self, batch, logs=None):
        
        if self.running_bn_epoch:
            
            batch_size = self.batch_size
            
            momentum = batch_size / (batch*batch_size + batch_size)

            for layer in self.batch_norm_layers:
                layer.momentum = momentum
                
    def on_epoch_end(self, epoch, logs=None):

        if epoch >= self.start_epoch and not self.running_bn_epoch:
            swa_epoch = (epoch - self.start_epoch)
        
            if self.lr_schedule != 'cyclic' or swa_epoch % self.swa_freq == 0:
                self.swa_weights = self._average_weights(epoch)

    def on_train_end(self, logs=None):
        
        if not self.has_batch_norm:
            self._set_swa_weights(self.epochs - 1)
        else:
            self._restore_batch_norm()
            
    def _average_weights(self, epoch):
        
        return [(swa_w * (epoch - self.start_epoch) + w)
                / ((epoch - self.start_epoch) + 1)
                    for swa_w, w in zip(self.swa_weights, self.model.get_weights())]

    def _update_lr(self, epoch):  
        
        if epoch == self.epochs - 1 and self.has_batch_norm:   
            K.set_value(self.model.optimizer.lr, 0)
        elif self.lr_schedule == 'constant':
            lr = self._constant_schedule(epoch)
            K.set_value(self.model.optimizer.lr, lr)
        elif self.lr_schedule == 'cyclic':
            lr = self._cyclic_schedule(epoch)
            K.set_value(self.model.optimizer.lr, lr)

    def _constant_schedule(self, epoch):
        
        t = epoch / self.start_epoch
        lr_ratio = self.swa_lr / self.init_lr
        if t <= 0.5:
            factor = 1.0
        elif t <= 0.9:
            factor = 1.0 - (1.0 - lr_ratio) * (t - 0.5) / 0.4
        else:
            factor = lr_ratio
        return self.init_lr * factor
    
    def _cyclic_schedule(self, epoch):
        
        swa_epoch = epoch - self.start_epoch
        
        if epoch >= self.start_epoch:
            t = (((swa_epoch-1) % self.swa_freq)+1)/self.swa_freq
            return (1-t)*self.swa_lr2 + t*self.swa_lr
        else:
            return self._constant_schedule(epoch)

    
    def _set_swa_weights(self, epoch):
        
        self.model.set_weights(self.swa_weights)
        
        if self.verbose > 0:
            print('\nEpoch %05d: final model weights set to stochastic weight average'
                  % (epoch + 1))     
    
    def _check_batch_norm(self):
              
        self.batch_norm_momentums = []
        self.batch_norm_layers = []
        self.has_batch_norm = False
        self.running_bn_epoch = False
        
        for layer in self.model.layers:
            if issubclass(layer.__class__, BatchNormalization):
                self.has_batch_norm = True
                self.batch_norm_momentums.append(layer.momentum)
                self.batch_norm_layers.append(layer)
                    
        if self.verbose > 0 and self.has_batch_norm:
            print('Model uses batch normalization. SWA will require last epoch '
                  'to be a forward pass and will run with no learning rate')
    
    def _reset_batch_norm(self):
        
        for layer in self.batch_norm_layers:
            shape = (list(layer.input_spec.axes.values())[0],)

            layer.moving_mean = layer.add_weight(
                shape=shape,
                name='moving_mean',
                initializer=layer.moving_mean_initializer,
                trainable=layer.moving_mean.trainable)
            
            layer.moving_variance = layer.add_weight(
                shape=shape,
                name='moving_variance',
                initializer=layer.moving_variance_initializer,
                trainable=layer.moving_variance.trainable)
          
    def _restore_batch_norm(self):
        
        for layer, momentum in zip(self.batch_norm_layers, self.batch_norm_momentums):
            layer.momentum = momentum<|MERGE_RESOLUTION|>--- conflicted
+++ resolved
@@ -16,7 +16,6 @@
         start_epoch:   integer, epoch when swa should start.
         lr_schedule:   string, type of learning rate schedule.
         swa_lr:        float, learning rate for swa.
-<<<<<<< HEAD
         swa_lr2:       float, upper bound of cyclic learning rate.
         swa_freq:      integer, length of learning rate cycle.
         verbose:       integer, verbosity mode, 0 or 1.
@@ -27,24 +26,16 @@
                  swa_lr=0.001, 
                  swa_lr2=0.003,
                  swa_freq=3,
+                 batch_size=None,
                  verbose=0):
-=======
-        batch_size     integer, batch size (only needed with batch normalization)
-        verbose:       integer, verbosity mode, 0 or 1.
-    """
-    def __init__(self, start_epoch, lr_schedule=None, swa_lr=0.001, batch_size=None, verbose=0):
->>>>>>> 4dee394a
         
         super(SWA, self).__init__()
         self.start_epoch = start_epoch - 1
         self.lr_schedule = lr_schedule
         self.swa_lr = swa_lr
-<<<<<<< HEAD
         self.swa_lr2 = swa_lr2
         self.swa_freq = swa_freq
-=======
         self.batch_size = batch_size
->>>>>>> 4dee394a
         self.verbose = verbose
         
         if start_epoch < 2:
